package io.jenkins.plugins.forensics.git;

import java.util.List;

import org.junit.Test;
import org.openqa.selenium.By;

import org.jenkinsci.test.acceptance.junit.AbstractJUnitTest;
import org.jenkinsci.test.acceptance.junit.WithPlugins;
import org.jenkinsci.test.acceptance.plugins.git.GitScm;
import org.jenkinsci.test.acceptance.plugins.warnings_ng.ScrollerUtil;
import org.jenkinsci.test.acceptance.po.Build;
import org.jenkinsci.test.acceptance.po.FreeStyleJob;
import org.jenkinsci.test.acceptance.po.Job;

import io.jenkins.plugins.forensics.DetailsTable;
import io.jenkins.plugins.forensics.DetailsTableRow;
import io.jenkins.plugins.forensics.ForensicsPublisher;
import io.jenkins.plugins.forensics.ScmForensics;

import static io.jenkins.plugins.forensics.DetailsTable.*;
import static org.assertj.core.api.Assertions.*;

/**
 * Acceptance tests for the Git Forensics Plugin.
 *
 * @author Ullrich Hafner
 */
@WithPlugins({"forensics-api", "git-forensics", "git"})
public class ForensicsPluginUiTest extends AbstractJUnitTest {

    private static final String REPOSITORY_URL = "https://github.com/jenkinsci/git-forensics-plugin.git";

    /**
     * Tests the build overview page by running a Build with the forensics plugin analyzing a commit hash of the
     * git-forensics-plugin repository. Checks the contents of the result summary.
     */
    @Test
    public void shouldAggregateToolsIntoSingleResult() {
        FreeStyleJob job = createFreeStyleJob();
        job.addPublisher(ForensicsPublisher.class);

        job.useScm(GitScm.class)
                .url(REPOSITORY_URL)
                .branch("28af63def44286729e3b19b03464d100fd1d0587");
        job.save();
        Build referenceBuild = shouldBuildSuccessfully(job);
        referenceBuild.open();

        String gitRevision = referenceBuild.getElement(
                By.xpath("/html/body/div[4]/div[2]/table/tbody/tr[3]/td[2]"))
                .getText();
        String scmStatistics = referenceBuild.getElement(
                By.xpath("/html/body/div[4]/div[2]/table/tbody/tr[4]/td[2]"))
                .getText();
        String numberOfFiles = scmStatistics.split(" ")[3];
        assertThat(gitRevision).isEqualTo("Revision: 28af63def44286729e3b19b03464d100fd1d0587\n"
                + "detached");
<<<<<<< HEAD
        assertThat(scmStatistics).contains("SCM Repository Statistics: 51 repository files");
=======
        assertThat(numberOfFiles).isEqualTo("51");
>>>>>>> 4c43bd2c
    }

    /**
     * Tests the Details table on ScmForensics page.
     */
    @Test
    public void shouldShowTableWithCompleteFunctionality() {
        FreeStyleJob job = createFreeStyleJob();
        job.addPublisher(ForensicsPublisher.class);

        job.useScm(GitScm.class)
                .url(REPOSITORY_URL)
                .branch("28af63def44286729e3b19b03464d100fd1d0587");
        job.save();
        Build build = shouldBuildSuccessfully(job);

        ScmForensics scmForensics = new ScmForensics(build, "forensics");
        scmForensics.open();
        DetailsTable detailsTable = new DetailsTable(scmForensics);

        assertThat(scmForensics.getTotal()).isEqualTo(51);
        assertTableHeaders(detailsTable);
        assertTableEntriesAndSorting(detailsTable);
        assertSearch(detailsTable);
        assertPagination(detailsTable);
    }

    /**
     * asserts the headers of the table by their size and entries.
     *
     * @param detailsTable
     *         detailsTable object we want to assert the headers for.
     */
    private void assertTableHeaders(final DetailsTable detailsTable) {
        assertThat(detailsTable.getHeaderSize()).isEqualTo(5);

        List<String> tableHeaders = detailsTable.getHeaders();
        assertThat(tableHeaders.get(0)).isEqualTo(DetailsTable.FILE);
        assertThat(tableHeaders.get(1)).isEqualTo(AUTHORS);
        assertThat(tableHeaders.get(2)).isEqualTo(COMMITS);
        assertThat(tableHeaders.get(3)).isEqualTo(LAST_COMMIT);
        assertThat(tableHeaders.get(4)).isEqualTo(ADDED);
    }

    /**
     * asserts the certain table entries and then assert them again after sorting.
     *
     * @param detailsTable
     *         detailsTable object we want to assert the entries for.
     */
    private void assertTableEntriesAndSorting(final DetailsTable detailsTable) {
        assertThat(detailsTable.getNumberOfTableEntries()).isEqualTo(10);
        assertThat(detailsTable.getForensicsInfo()).isEqualTo("Showing 1 to 10 of 51 entries");

        detailsTable.showFiftyEntries();
        assertThat(detailsTable.getNumberOfTableEntries()).isEqualTo(50);

        detailsTable.sortColumn(DetailsTable.FILE);
        assertRow(detailsTable,
                0,
                "config.yml",
                1,
                1
        );

        detailsTable.sortColumn(AUTHORS);
        detailsTable.sortColumn(AUTHORS);
        assertRow(detailsTable,
                0,
                "pom.xml",
                4,
                298
        );

        detailsTable.sortColumn(COMMITS);
        detailsTable.sortColumn(COMMITS);
        assertRow(detailsTable,
                1,
                "README.md",
                1,
                20
        );

        detailsTable.showTenEntries();
    }

    /**
     * asserts the search of the Table by searching for a filename and then clearing the search afterwards.
     *
     * @param detailsTable
     *         detailsTable object we want to assert the search for.
     */
    private void assertSearch(final DetailsTable detailsTable) {
        detailsTable.searchTable("ui-tests/pom.xml");
        assertThat(detailsTable.getNumberOfTableEntries()).isEqualTo(2);

        detailsTable.sortColumn(AUTHORS);
        detailsTable.sortColumn(AUTHORS);

        assertRow(detailsTable,
                0,
                "pom.xml",
                4,
                298
        );
        detailsTable.clearSearch();
        assertThat(detailsTable.getTableRows().size()).isEqualTo(10);
    }

    private void assertPagination(final DetailsTable detailsTable) {
        assertThat(detailsTable.getForensicsInfo()).isEqualTo("Showing 1 to 10 of 51 entries");

        detailsTable.clickOnPagination(2);
        assertThat(detailsTable.getForensicsInfo()).isEqualTo("Showing 11 to 20 of 51 entries");

        detailsTable.showFiftyEntries();
        assertThat(detailsTable.getForensicsInfo()).isEqualTo("Showing 1 to 50 of 51 entries");

        detailsTable.clickOnPagination(2);
        assertThat(detailsTable.getForensicsInfo()).isEqualTo("Showing 51 to 51 of 51 entries");
    }

    private void assertRow(
            final DetailsTable detailsTable,
            final int rowNum,
            final String fileName,
            final int numAuthors,
            final int numCommits
    ) {
        DetailsTableRow secondRow = detailsTable.getTableRows().get(rowNum);

        assertThat(secondRow.getFileName()).isEqualTo(fileName);
        assertThat(secondRow.getNumberOfAuthors()).isEqualTo(numAuthors);
        assertThat(secondRow.getNumberOfCommits()).isEqualTo(numCommits);
    }

    private FreeStyleJob createFreeStyleJob(final String... resourcesToCopy) {
        FreeStyleJob job = jenkins.getJobs().create(FreeStyleJob.class);
        ScrollerUtil.hideScrollerTabBar(driver);
        for (String resource : resourcesToCopy) {
            job.copyResource("/" + resource);
        }
        return job;
    }

    protected Build shouldBuildSuccessfully(final Job job) {
        return job.startBuild().waitUntilFinished().shouldSucceed();
    }
}
<|MERGE_RESOLUTION|>--- conflicted
+++ resolved
@@ -53,14 +53,10 @@
         String scmStatistics = referenceBuild.getElement(
                 By.xpath("/html/body/div[4]/div[2]/table/tbody/tr[4]/td[2]"))
                 .getText();
-        String numberOfFiles = scmStatistics.split(" ")[3];
+
         assertThat(gitRevision).isEqualTo("Revision: 28af63def44286729e3b19b03464d100fd1d0587\n"
                 + "detached");
-<<<<<<< HEAD
         assertThat(scmStatistics).contains("SCM Repository Statistics: 51 repository files");
-=======
-        assertThat(numberOfFiles).isEqualTo("51");
->>>>>>> 4c43bd2c
     }
 
     /**
